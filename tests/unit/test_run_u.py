--- conflicted
+++ resolved
@@ -10,18 +10,7 @@
 import argparse
 from itertools import combinations
 
-<<<<<<< HEAD
-# @pytest.mark.parametrize('verbosity, expected_level',
-#                          [(-1, 40), (0, 40), (1, 30), (2, 20), (3, 10), (4, 10),])
-# @mock.patch('run.logging.basicConfig')
-# def test_config_logging(mock_logging_basicconfig, verbosity, expected_level):
-#     config_logging(verbosity)
-#     assert len(mock_logging_basicconfig.call_args_list) == 1
-#     basicconfigcall = mock_logging_basicconfig.call_args_list[0]
-#     assert len(basicconfigcall) == 2 # w=FIXME: check why?!!
-#     logging_level = basicconfigcall[1]['level']
-#     assert logging_level == expected_level
-=======
+
 @pytest.mark.parametrize('verbosity, expected_level',
                          [(-1, 40), (0, 40), (1, 30), (2, 20), (3, 10), (4, 10),])
 @mock.patch('run.logging.basicConfig')
@@ -32,7 +21,6 @@
     assert len(basicconfigcall) == 2 # w=FIXME: check why?!!
     logging_level = basicconfigcall[1]['level']
     assert logging_level == expected_level
->>>>>>> 6e189dfc
 
 
 @mock.patch('run.dtime')
